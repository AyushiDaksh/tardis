--- conflicted
+++ resolved
@@ -1,20 +1,10 @@
 import os
-<<<<<<< HEAD
-import yaml
-
-import pytest
-import matplotlib.pyplot as plt
-from numpy.testing import assert_allclose
-from astropy.tests.helper import assert_quantity_allclose, remote_data
-=======
 import urlparse
 import yaml
 import pytest
 import matplotlib.pyplot as plt
 from numpy.testing import assert_allclose
-
-from astropy.tests.helper import assert_quantity_allclose
->>>>>>> 80299517
+from astropy.tests.helper import assert_quantity_allclose, remote_data
 from astropy.utils.data import download_file
 
 from tardis.atomic import AtomData
@@ -43,17 +33,6 @@
 
         self.config_file = os.path.join(data_path['config_dirpath'], "config.yml")
 
-<<<<<<< HEAD
-        # A quick hack to download and cache atom data according to requirement
-        # of setup. This will be cleaned up after new atomic data is available.
-        # Read the name of atomic data required:
-        atom_data_name = yaml.load(open(self.config_file))['atom_data']
-
-        # Download and cache the atom data file
-        atom_data_filepath = download_file("{url}/{name}".format(
-            url=data_path['atom_data_url'], name=atom_data_name), cache=True
-        )
-=======
         # A quick hack to use atom data per setup. Atom data is ingested from
         # local HDF or downloaded and cached from a url, depending on data_path
         # keys.
@@ -70,7 +49,6 @@
             atom_data_filepath = os.path.join(
                 data_path['atom_data_dirpath'], atom_data_name
             )
->>>>>>> 80299517
 
         # Load atom data file separately, pass it for forming tardis config.
         self.atom_data = AtomData.from_hdf5(atom_data_filepath)
