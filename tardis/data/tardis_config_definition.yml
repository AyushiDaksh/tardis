--- conflicted
+++ resolved
@@ -161,20 +161,21 @@
             property_type: container-property
             type:
                 property_type: container-declaration
-<<<<<<< HEAD
                 containers: ['branch85_w7','exponential','power_law']
                 +branch85_w7: ['time_0', 'density_coefficient']
+                containers: ['branch85_w7', 'power_law', 'exponential']
+                +branch85_w7: ['w7_time_0', 'w7_density_coefficient']
                 _branch85_w7: []
                 _exponential: ['time_0','rho_0']
                 _power_law: []
-=======
-                containers: ['branch85_w7', 'power_law', 'exponential']
-                +branch85_w7: ['w7_time_0', 'w7_density_coefficient']
-                _branch85_w7: []
                 _power_law: ['time_0', 'rho_0', 'v_0']
                 _exponential: ['time_0', 'rho_0', 'v_0', 'exponent']
 
->>>>>>> 377b0319
+            time_0:
+                property_type: quantity
+                default: 19.9999584 s
+                mandatory: False
+                help: This needs no change - DO NOT TOUCH
 
             w7_time_0:
                 property_type: quantity
@@ -182,17 +183,13 @@
                 mandatory: False
                 help: This needs no change - DO NOT TOUCH
 
-<<<<<<< HEAD
             rho_0:
                 property_type: quantity
                 default: 6.e-10 g/cm^3
                 mandatory: False
                 help: This needs no change - DO NOT TOUCH
 
-            density_coefficient:
-=======
             w7_density_coefficient:
->>>>>>> 377b0319
                 property_type: float
                 default: 3e29
                 mandatory: False
