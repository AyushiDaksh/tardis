# cython: profile=False
# cython: boundscheck=False
# cython: wraparound=False
# cython: cdivision=True



import numpy as np
cimport numpy as np
from numpy cimport PyArray_DATA
from astropy import constants
from astropy import units
from libc.stdlib cimport free

np.import_array()



ctypedef np.int64_t int_type_t

cdef extern from "src/cmontecarlo.h":
    ctypedef enum ContinuumProcessesStatus:
        CONTINUUM_OFF = 0
        CONTINUUM_ON = 1

    ctypedef struct storage_model_t:
        double *packet_nus
        double *packet_mus
        double *packet_energies
        double *output_nus
        double *output_energies
        double *last_interaction_in_nu
        int_type_t *last_line_interaction_in_id
        int_type_t *last_line_interaction_out_id
        int_type_t *last_line_interaction_shell_id
        int_type_t *last_interaction_type
        int_type_t no_of_packets
        int_type_t no_of_shells
        double *r_inner
        double *r_outer
        double *v_inner
        double time_explosion
        double inverse_time_explosion
        double *electron_densities
        double *inverse_electron_densities
        double *line_list_nu
        double *line_lists_tau_sobolevs
        double *continuum_list_nu
        int_type_t line_lists_tau_sobolevs_nd
        double *line_lists_j_blues
        int_type_t line_lists_j_blues_nd
        int_type_t no_of_lines
        int_type_t no_of_edges
        int_type_t line_interaction_id
        double *transition_probabilities
        int_type_t transition_probabilities_nd
        int_type_t *line2macro_level_upper
        int_type_t *macro_block_references
        int_type_t *transition_type
        int_type_t *destination_level_id
        int_type_t *transition_line_id
        double *js
        double *nubars
        double spectrum_virt_start_nu
        double spectrum_virt_end_nu
        double spectrum_start_nu
        double spectrum_delta_nu
        double spectrum_end_nu
        double *spectrum_virt_nu
        double sigma_thomson
        double inverse_sigma_thomson
        double inner_boundary_albedo
        int_type_t reflective_inner_boundary
        double *chi_bf_tmp_partial
        double *t_electrons
        double *l_pop
        double *l_pop_r
        ContinuumProcessesStatus cont_status
        double *virt_packet_nus
        double *virt_packet_energies
        double *virt_packet_last_interaction_in_nu
        int_type_t *virt_packet_last_interaction_type
        int_type_t *virt_packet_last_line_interaction_in_id
        int_type_t *virt_packet_last_line_interaction_out_id
        int_type_t virt_packet_count
        int_type_t virt_array_size

    void montecarlo_main_loop(storage_model_t * storage, int_type_t virtual_packet_flag, int nthreads, unsigned long seed)




cdef initialize_storage_model(model, runner, storage_model_t *storage):
    """
    Initializing the storage struct.

    """

    storage.no_of_packets = model.packet_src.packet_nus.size
    storage.packet_nus = <double*> PyArray_DATA(model.packet_src.packet_nus)
    storage.packet_mus = <double*> PyArray_DATA(model.packet_src.packet_mus)
    storage.packet_energies = <double*> PyArray_DATA(
        model.packet_src.packet_energies)

    # Setup of structure
    structure = model.tardis_config.structure
    storage.no_of_shells = structure.no_of_shells


    storage.r_inner = <double*> PyArray_DATA(runner.r_inner_cgs)
    storage.r_outer = <double*> PyArray_DATA(runner.r_outer_cgs)
    storage.v_inner = <double*> PyArray_DATA(runner.v_inner_cgs)

    # Setup the rest
    # times
    storage.time_explosion = model.tardis_config.supernova.time_explosion.to(
        's').value
    storage.inverse_time_explosion = 1.0 / storage.time_explosion
    #electron density
    storage.electron_densities = <double*> PyArray_DATA(
        model.plasma_array.electron_densities.values)
    storage.inverse_electron_densities = <double*> PyArray_DATA(
        1.0 / model.plasma_array.electron_densities.values)
    # Switch for continuum processes
    storage.cont_status = CONTINUUM_OFF
    # Continuum data
    cdef np.ndarray[double, ndim=1] continuum_list_nu
    cdef np.ndarray[double, ndim =1] chi_bf_tmp_partial
    cdef np.ndarray[double, ndim=1] l_pop
    cdef np.ndarray[double, ndim=1] l_pop_r

    if storage.cont_status == CONTINUUM_ON:
        continuum_list_nu = np.array([9.0e14, 8.223e14, 6.0e14, 3.5e14, 3.0e14])  # sorted list of threshold frequencies
        storage.continuum_list_nu = <double*> continuum_list_nu.data
        storage.no_of_edges = continuum_list_nu.size
        chi_bf_tmp_partial = np.zeros(continuum_list_nu.size)
        storage.chi_bf_tmp_partial = <double*> chi_bf_tmp_partial.data
        l_pop = np.ones(storage.no_of_shells * continuum_list_nu.size, dtype=np.float64)
        storage.l_pop = <double*> l_pop.data
        l_pop_r = np.ones(storage.no_of_shells * continuum_list_nu.size, dtype=np.float64)
        storage.l_pop_r = <double*> l_pop_r.data

    # Line lists
    storage.no_of_lines = model.atom_data.lines.nu.values.size
    storage.line_list_nu = <double*> PyArray_DATA(model.atom_data.lines.nu.values)
    storage.line_lists_tau_sobolevs = <double*> PyArray_DATA(
        model.plasma_array.tau_sobolevs.values)
    storage.line_lists_j_blues = <double*> PyArray_DATA(runner.j_blue_estimator)

    storage.line_interaction_id = runner.get_line_interaction_id(
        model.tardis_config.plasma.line_interaction_type)

    # macro atom & downbranch
<<<<<<< HEAD
    cdef double [:, :] transition_probabilities
    cdef np.ndarray[int_type_t, ndim=1] line2macro_level_upper
    cdef np.ndarray[int_type_t, ndim=1] macro_block_references
    cdef np.ndarray[int_type_t, ndim=1] transition_type
    cdef np.ndarray[int_type_t, ndim=1] destination_level_id
    cdef np.ndarray[int_type_t, ndim=1] transition_line_id
=======
>>>>>>> 61df447e
    if storage.line_interaction_id >= 1:
        storage.transition_probabilities = <double*> PyArray_DATA(model.transition_probabilities.values)
        storage.line2macro_level_upper = <int_type_t*> PyArray_DATA(
            model.atom_data.lines_upper2macro_reference_idx)
        storage.macro_block_references = <int_type_t*> PyArray_DATA(
            model.atom_data.macro_atom_references['block_references'].values)
        storage.transition_type = <int_type_t*> PyArray_DATA(
            model.atom_data.macro_atom_data['transition_type'].values)

        # Destination level is not needed and/or generated for downbranch
        storage.destination_level_id = <int_type_t*> PyArray_DATA(
            model.atom_data.macro_atom_data['destination_level_idx'].values)
        storage.transition_line_id = <int_type_t*> PyArray_DATA(
            model.atom_data.macro_atom_data['lines_idx'].values)

    storage.output_nus = <double*> PyArray_DATA(runner._packet_nu)
    storage.output_energies = <double*> PyArray_DATA(runner._packet_energy)

    storage.last_line_interaction_in_id = <int_type_t*> PyArray_DATA(
        runner.last_line_interaction_in_id)
    storage.last_line_interaction_out_id = <int_type_t*> PyArray_DATA(
        runner.last_line_interaction_out_id)
    storage.last_line_interaction_shell_id = <int_type_t*> PyArray_DATA(
        runner.last_line_interaction_shell_id)
    storage.last_interaction_type = <int_type_t*> PyArray_DATA(
        runner.last_interaction_type)
    storage.last_interaction_in_nu = <double*> PyArray_DATA(
        runner.last_interaction_in_nu)

    storage.js = <double*> PyArray_DATA(runner.j_estimator)
    storage.nubars = <double*> PyArray_DATA(runner.nu_bar_estimator)

    storage.spectrum_start_nu = model.tardis_config.spectrum.frequency.value.min()
    storage.spectrum_end_nu = model.tardis_config.spectrum.frequency.value.max()
    storage.spectrum_virt_start_nu = model.tardis_config.montecarlo.virtual_spectrum_range.end.to('Hz', units.spectral()).value
    storage.spectrum_virt_end_nu = model.tardis_config.montecarlo.virtual_spectrum_range.start.to('Hz', units.spectral()).value
    storage.spectrum_delta_nu = model.tardis_config.spectrum.frequency.value[1] - model.tardis_config.spectrum.frequency.value[0]
    cdef np.ndarray[double, ndim=1] spectrum_virt_nu = model.montecarlo_virtual_luminosity
    storage.spectrum_virt_nu = <double*> spectrum_virt_nu.data
    storage.sigma_thomson = model.tardis_config.montecarlo.sigma_thomson.to('1/cm^2').value
    storage.inverse_sigma_thomson = 1.0 / storage.sigma_thomson
    storage.reflective_inner_boundary = model.tardis_config.montecarlo.enable_reflective_inner_boundary
    storage.inner_boundary_albedo = model.tardis_config.montecarlo.inner_boundary_albedo
    # Data for continuum implementation
    cdef np.ndarray[double, ndim=1] t_electrons = model.plasma_array.t_electrons
    storage.t_electrons = <double*> t_electrons.data

def montecarlo_radial1d(model, runner, int_type_t virtual_packet_flag=0,
                        int nthreads=4):
    """
    Parameters
    ----------
    model : `tardis.model_radial_oned.ModelRadial1D`
        complete model
    param photon_packets : PacketSource object
        photon packets

    Returns
    -------
    output_nus : `numpy.ndarray`
    output_energies : `numpy.ndarray`

    TODO
                    np.ndarray[double, ndim=1] line_list_nu,
                    np.ndarray[double, ndim=2] tau_lines,
                    np.ndarray[double, ndim=1] ne,
                    double packet_energy,
                    np.ndarray[double, ndim=2] p_transition,
                    np.ndarray[int_type_t, ndim=1] type_transition,
                    np.ndarray[int_type_t, ndim=1] target_level_id,
                    np.ndarray[int_type_t, ndim=1] target_line_id,
                    np.ndarray[int_type_t, ndim=1] unroll_reference,
                    np.ndarray[int_type_t, ndim=1] line2level,
                    int_type_t log_packets,
                    int_type_t do_scatter
    """

    cdef storage_model_t storage

    initialize_storage_model(model, runner, &storage)

    montecarlo_main_loop(&storage, virtual_packet_flag, nthreads,
                         model.tardis_config.montecarlo.seed)

    cdef np.ndarray[double, ndim=1] virt_packet_nus = np.zeros(storage.virt_packet_count, dtype=np.float64)
    cdef np.ndarray[double, ndim=1] virt_packet_energies = np.zeros(storage.virt_packet_count, dtype=np.float64)
    cdef np.ndarray[double, ndim=1] virt_packet_last_interaction_in_nu = np.zeros(storage.virt_packet_count, dtype=np.float64)
    cdef np.ndarray[int_type_t, ndim=1] virt_packet_last_interaction_type = np.zeros(storage.virt_packet_count, dtype=np.int64)
    cdef np.ndarray[int_type_t, ndim=1] virt_packet_last_line_interaction_in_id = np.zeros(storage.virt_packet_count, dtype=np.int64)
    cdef np.ndarray[int_type_t, ndim=1] virt_packet_last_line_interaction_out_id = np.zeros(storage.virt_packet_count, dtype=np.int64)

    for i in range(storage.virt_packet_count):
        virt_packet_nus[i] = storage.virt_packet_nus[i]
        virt_packet_energies[i] = storage.virt_packet_energies[i]
        virt_packet_last_interaction_in_nu[i] = storage.virt_packet_last_interaction_in_nu[i]
        virt_packet_last_interaction_type[i] = storage.virt_packet_last_interaction_type[i]
        virt_packet_last_line_interaction_in_id[i] = storage.virt_packet_last_line_interaction_in_id[i]
        virt_packet_last_line_interaction_out_id[i] = storage.virt_packet_last_line_interaction_out_id[i]
    free(<void *>storage.virt_packet_nus)
    free(<void *>storage.virt_packet_energies)
    free(<void *>storage.virt_packet_last_interaction_in_nu)
    free(<void *>storage.virt_packet_last_interaction_type)
    free(<void *>storage.virt_packet_last_line_interaction_in_id)
    free(<void *>storage.virt_packet_last_line_interaction_out_id)
    runner.virt_packet_nus = virt_packet_nus
    runner.virt_packet_energies = virt_packet_energies
    runner.virt_packet_last_interaction_in_nu = virt_packet_last_interaction_in_nu
    runner.virt_packet_last_interaction_type = virt_packet_last_interaction_type
    runner.virt_packet_last_line_interaction_in_id = virt_packet_last_line_interaction_in_id
    runner.virt_packet_last_line_interaction_out_id = virt_packet_last_line_interaction_out_id
    
    #return output_nus, output_energies, js, nubars, last_line_interaction_in_id, last_line_interaction_out_id, last_interaction_type, last_line_interaction_shell_id, virt_packet_nus, virt_packet_energies

<|MERGE_RESOLUTION|>--- conflicted
+++ resolved
@@ -151,15 +151,6 @@
         model.tardis_config.plasma.line_interaction_type)
 
     # macro atom & downbranch
-<<<<<<< HEAD
-    cdef double [:, :] transition_probabilities
-    cdef np.ndarray[int_type_t, ndim=1] line2macro_level_upper
-    cdef np.ndarray[int_type_t, ndim=1] macro_block_references
-    cdef np.ndarray[int_type_t, ndim=1] transition_type
-    cdef np.ndarray[int_type_t, ndim=1] destination_level_id
-    cdef np.ndarray[int_type_t, ndim=1] transition_line_id
-=======
->>>>>>> 61df447e
     if storage.line_interaction_id >= 1:
         storage.transition_probabilities = <double*> PyArray_DATA(model.transition_probabilities.values)
         storage.line2macro_level_upper = <int_type_t*> PyArray_DATA(
